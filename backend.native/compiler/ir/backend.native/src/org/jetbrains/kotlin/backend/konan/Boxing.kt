/*
 * Copyright 2010-2018 JetBrains s.r.o. Use of this source code is governed by the Apache 2.0 license
 * that can be found in the LICENSE file.
 */

package org.jetbrains.kotlin.backend.konan

import llvm.*
import org.jetbrains.kotlin.backend.common.descriptors.WrappedSimpleFunctionDescriptor
import org.jetbrains.kotlin.backend.common.descriptors.WrappedValueParameterDescriptor
import org.jetbrains.kotlin.backend.konan.ir.KonanSymbols
import org.jetbrains.kotlin.backend.konan.llvm.*
import org.jetbrains.kotlin.descriptors.Modality
import org.jetbrains.kotlin.descriptors.Visibilities
import org.jetbrains.kotlin.ir.declarations.*
import org.jetbrains.kotlin.ir.declarations.impl.IrFunctionImpl
import org.jetbrains.kotlin.ir.declarations.impl.IrValueParameterImpl
import org.jetbrains.kotlin.ir.descriptors.IrBuiltIns
import org.jetbrains.kotlin.ir.symbols.IrSimpleFunctionSymbol
import org.jetbrains.kotlin.ir.symbols.impl.IrSimpleFunctionSymbolImpl
import org.jetbrains.kotlin.ir.symbols.impl.IrValueParameterSymbolImpl
import org.jetbrains.kotlin.ir.types.IrType
import org.jetbrains.kotlin.ir.util.*
import org.jetbrains.kotlin.konan.target.KonanTarget
import org.jetbrains.kotlin.name.Name

internal fun KonanSymbols.getTypeConversion(actualType: IrType, expectedType: IrType): IrSimpleFunctionSymbol? =
        getTypeConversionImpl(actualType.getInlinedClassNative(), expectedType.getInlinedClassNative())

private fun KonanSymbols.getTypeConversionImpl(
        actualInlinedClass: IrClass?,
        expectedInlinedClass: IrClass?
): IrSimpleFunctionSymbol? {
    if (actualInlinedClass == expectedInlinedClass) return null

    return when {
        actualInlinedClass == null && expectedInlinedClass == null -> null
        actualInlinedClass != null && expectedInlinedClass == null -> context.getBoxFunction(actualInlinedClass)
        actualInlinedClass == null && expectedInlinedClass != null -> context.getUnboxFunction(expectedInlinedClass)
        else -> error("actual type is ${actualInlinedClass?.fqNameForIrSerialization}, expected ${expectedInlinedClass?.fqNameForIrSerialization}")
    }?.symbol
}

internal object DECLARATION_ORIGIN_INLINE_CLASS_SPECIAL_FUNCTION : IrDeclarationOriginImpl("INLINE_CLASS_SPECIAL_FUNCTION")

internal val Context.getBoxFunction: (IrClass) -> IrSimpleFunction by Context.lazyMapMember { inlinedClass ->
    assert(inlinedClass.isUsedAsBoxClass())
    assert(inlinedClass.parent is IrFile) { "Expected top level inline class" }

    val symbols = ir.symbols

    val isNullable = inlinedClass.inlinedClassIsNullable()
    val unboxedType = inlinedClass.defaultOrNullableType(isNullable)
    val boxedType = symbols.any.owner.defaultOrNullableType(isNullable)

    val parameterType = unboxedType
    val returnType = boxedType

    val startOffset = inlinedClass.startOffset
    val endOffset = inlinedClass.endOffset

    val descriptor = WrappedSimpleFunctionDescriptor()
    IrFunctionImpl(
            startOffset, endOffset,
            DECLARATION_ORIGIN_INLINE_CLASS_SPECIAL_FUNCTION,
            IrSimpleFunctionSymbolImpl(descriptor),
            Name.special("<${inlinedClass.name}-box>"),
            Visibilities.PUBLIC,
            Modality.FINAL,
            returnType,
            isInline = false,
            isExternal = false,
            isTailrec = false,
            isSuspend = false,
<<<<<<< HEAD
            isExpect = false
=======
            isExpect = false,
            isFakeOverride = false
>>>>>>> e8ad4712
    ).also { function ->
        function.valueParameters.add(WrappedValueParameterDescriptor().let {
            IrValueParameterImpl(
                    startOffset, endOffset,
                    IrDeclarationOrigin.DEFINED,
                    IrValueParameterSymbolImpl(it),
                    Name.identifier("value"),
                    index = 0,
                    varargElementType = null,
                    isCrossinline = false,
                    type = parameterType,
                    isNoinline = false
            ).apply {
                it.bind(this)
                parent = function
            }
        })
        descriptor.bind(function)
        function.parent = inlinedClass.getContainingFile()!!
    }
}

internal val Context.getUnboxFunction: (IrClass) -> IrSimpleFunction by Context.lazyMapMember { inlinedClass ->
    assert(inlinedClass.isUsedAsBoxClass())
    assert(inlinedClass.parent is IrFile) { "Expected top level inline class" }

    val symbols = ir.symbols

    val isNullable = inlinedClass.inlinedClassIsNullable()
    val unboxedType = inlinedClass.defaultOrNullableType(isNullable)
    val boxedType = symbols.any.owner.defaultOrNullableType(isNullable)

    val parameterType = boxedType
    val returnType = unboxedType

    val startOffset = inlinedClass.startOffset
    val endOffset = inlinedClass.endOffset

    val descriptor = WrappedSimpleFunctionDescriptor()
    IrFunctionImpl(
            startOffset, endOffset,
            DECLARATION_ORIGIN_INLINE_CLASS_SPECIAL_FUNCTION,
            IrSimpleFunctionSymbolImpl(descriptor),
            Name.special("<${inlinedClass.name}-unbox>"),
            Visibilities.PUBLIC,
            Modality.FINAL,
            returnType,
            isInline = false,
            isExternal = false,
            isTailrec = false,
            isSuspend = false,
<<<<<<< HEAD
            isExpect = false
=======
            isExpect = false,
            isFakeOverride = false
>>>>>>> e8ad4712
    ).also { function ->
        function.valueParameters.add(WrappedValueParameterDescriptor().let {
            IrValueParameterImpl(
                    startOffset, endOffset,
                    IrDeclarationOrigin.DEFINED,
                    IrValueParameterSymbolImpl(it),
                    Name.identifier("value"),
                    index = 0,
                    varargElementType = null,
                    isCrossinline = false,
                    type = parameterType,
                    isNoinline = false
            ).apply {
                it.bind(this)
                parent = function
            }
        })
        descriptor.bind(function)
        function.parent = inlinedClass.getContainingFile()!!
    }
}

/**
 * Initialize static boxing.
 * If output target is native binary then the cache is created.
 */
internal fun initializeCachedBoxes(context: Context) {
    if (context.producedLlvmModuleContainsStdlib) {
        BoxCache.values().forEach { cache ->
            val cacheName = "${cache.name}_CACHE"
            val rangeStart = "${cache.name}_RANGE_FROM"
            val rangeEnd = "${cache.name}_RANGE_TO"
            initCache(cache, context, cacheName, rangeStart, rangeEnd)
        }
    }
}

/**
 * Adds global that refers to the cache.
 */
private fun initCache(cache: BoxCache, context: Context, cacheName: String,
                      rangeStartName: String, rangeEndName: String) {

    val kotlinType = context.irBuiltIns.getKotlinClass(cache)
    val staticData = context.llvm.staticData
    val llvmType = staticData.getLLVMType(kotlinType.defaultType)

    val (start, end) = context.config.target.getBoxCacheRange(cache)
    // Constancy of these globals allows LLVM's constant propagation and DCE
    // to remove fast path of boxing function in case of empty range.
    staticData.placeGlobal(rangeStartName, createConstant(llvmType, start), true)
            .setConstant(true)
    staticData.placeGlobal(rangeEndName, createConstant(llvmType, end), true)
            .setConstant(true)
    val values = (start..end).map { staticData.createInitializer(kotlinType, createConstant(llvmType, it)) }
    val llvmBoxType = structType(context.llvm.runtime.objHeaderType, llvmType)
    staticData.placeGlobalConstArray(cacheName, llvmBoxType, values, true).llvm
}

private fun createConstant(llvmType: LLVMTypeRef, value: Int): ConstValue =
        constValue(LLVMConstInt(llvmType, value.toLong(), 1)!!)

// When start is greater than end then `inRange` check is always false
// and can be eliminated by LLVM.
private val emptyRange = 1 to 0

// Memory usage is around 20kb.
private val BoxCache.defaultRange get() = when (this) {
    BoxCache.BOOLEAN -> (0 to 1)
    BoxCache.BYTE -> (-128 to 127)
    BoxCache.SHORT -> (-128 to 127)
    BoxCache.CHAR -> (0 to 255)
    BoxCache.INT -> (-128 to 127)
    BoxCache.LONG -> (-128 to 127)
}

private fun KonanTarget.getBoxCacheRange(cache: BoxCache): Pair<Int, Int> = when (this) {
    is KonanTarget.ZEPHYR   -> emptyRange
    else                    -> cache.defaultRange
}

internal fun IrBuiltIns.getKotlinClass(cache: BoxCache): IrClass = when (cache) {
    BoxCache.BOOLEAN -> booleanClass
    BoxCache.BYTE -> byteClass
    BoxCache.SHORT -> shortClass
    BoxCache.CHAR -> charClass
    BoxCache.INT -> intClass
    BoxCache.LONG -> longClass
}.owner

// TODO: consider adding box caches for unsigned types.
enum class BoxCache {
    BOOLEAN, BYTE, SHORT, CHAR, INT, LONG
}<|MERGE_RESOLUTION|>--- conflicted
+++ resolved
@@ -72,12 +72,8 @@
             isExternal = false,
             isTailrec = false,
             isSuspend = false,
-<<<<<<< HEAD
-            isExpect = false
-=======
             isExpect = false,
             isFakeOverride = false
->>>>>>> e8ad4712
     ).also { function ->
         function.valueParameters.add(WrappedValueParameterDescriptor().let {
             IrValueParameterImpl(
@@ -129,12 +125,8 @@
             isExternal = false,
             isTailrec = false,
             isSuspend = false,
-<<<<<<< HEAD
-            isExpect = false
-=======
             isExpect = false,
             isFakeOverride = false
->>>>>>> e8ad4712
     ).also { function ->
         function.valueParameters.add(WrappedValueParameterDescriptor().let {
             IrValueParameterImpl(
